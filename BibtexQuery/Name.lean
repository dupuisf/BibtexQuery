/-
Copyright (c) 2024 Jz Pan. All rights reserved.
Released under Apache 2.0 license as described in the file LICENSE.
Author: Jz Pan
-/

import BibtexQuery.TexDiacritics
import UnicodeBasic
import Std.Internal.Parsec
import Std.Internal.Parsec.String


/-!

# Bibtex name processing

This file contains functions for bibtex name processing.

The main function is `processNames` which inputs an array of `TexContent`,
return an array of `BibtexName`.

-/

<<<<<<< HEAD
open Lean Unicode BibtexQuery.TexDiacritics

namespace BibtexQuery.Name

/-- Input an array of `TexContent`, split them by " " and ",". -/
def getNameAux (arr : Array TexContent) : Array (Array TexContent) :=
  arr.foldl (fun acc s =>
    match s with
    | .char ' ' =>
      acc.push #[]
    | .char ',' =>
      acc.push #[s] |>.push #[]
    | _ =>
      acc.modify (acc.size - 1) (Array.push · s)) #[#[]] |>.filter (not ·.isEmpty)

/-- Input a name string already split by " " and ",", return `(Firstname, Lastname)`.
=======
open Lean Std.Internal.Parsec Std.Internal.Parsec.String Unicode BibtexQuery.TexDiacritics

namespace BibtexQuery.Name

partial def getNameBracedAux : Parser String := do
  let doOne : Parser (Option String) := fun it =>
    if it.hasNext then
      match it.curr with
      | '{' => (.some <$> bracedContent getNameBracedAux) it
      | '}' => .success it .none
      | _ => (.some <$> normalChars) it
    else
      .success it .none
  return String.join (← manyOptions doOne).toList

def normalCharWithoutSpaceOrComma : Parser Char := satisfy fun c =>
  match c with
  | '\\' | '$' | '{' | '}' | ' ' | '\t' | '\r' | '\n' | ',' => false
  | _ => true

def normalCharsWithoutSpaceOrComma : Parser String := do
  let s ← many1Chars normalCharWithoutSpaceOrComma
  pure <| replaceChars s

/-- Input a bibtex name string without TeX commands
and math equations, split the string by " " and ",". -/
def getNameAux : Parser (Array String) := do
  let doOne' : Parser (Option String) := fun it =>
    if it.hasNext then
      match it.curr with
      | '{' => (.some <$> bracedContent getNameBracedAux) it
      | '}' | ' ' | '\t' | '\r' | '\n' | ',' => .success it .none
      | _ => (.some <$> normalCharsWithoutSpaceOrComma) it
    else
      .success it .none
  let doOne : Parser (Option String) := fun it =>
    if it.hasNext then
      match it.curr with
      | '}' => .success it .none
      | ' ' | '\t' | '\r' | '\n' => (.some <$> ws') it
      | ',' => .success it.next ","
      | _ => ((.some <| String.join ·.toList) <$> manyOptions doOne') it
    else
      .success it .none
  let arr ← manyOptions doOne
  return arr.filterMap fun s =>
    let t := s.trim
    if t.isEmpty then .none else .some t

/-- Input a name string already split by spaces and comma,
return `(Firstname, Lastname)`.
>>>>>>> 3ed65a5e
The braces in the name are preserved. The logic is:

1. If there is a "," in the array, then the items before the first "," are the last name,
   and the items after the first "," are the first name.
2. Otherwise, if the last item begins with "{" and ends with "}", then it is the last name,
   the remaining items are the first name.
3. Otherwise, if there is an item that begins with a lowercase letter, then the items before
   the first of such item are the first name, the remaining items are the last name.
4. Otherwise, the last item is the last name, the remaining items are the first name.
-/
def getName (arr : Array (Array TexContent)) :
    Array (Array TexContent) × Array (Array TexContent) :=
  match arr.findIdx? (fun
    | #[.char ','] => true
    | _ => false) with
  | .some n =>
    (arr.toSubarray.drop (n + 1) |>.toArray, arr.toSubarray.take n |>.toArray)
  | .none =>
    let i := match arr.back? with
    | .some #[.braced _] => arr.size - 1
    | _ => arr.findIdx? (fun s => s.findSome? TexContent.getFirstChar
      |>.getD ' ' |> isLowercase) |>.getD (arr.size - 1)
    (arr.toSubarray.take i |>.toArray, arr.toSubarray.drop i |>.toArray)

/-- Input an array of `TexContent`, return an array of `(Firstname, Lastname)`.
The braces in the name are preserevd. -/
<<<<<<< HEAD
def getNames (arr : Array TexContent) :
    Array (Array (Array TexContent) × Array (Array TexContent)) :=
  let arr := getNameAux arr
  let arr2 : Array (Array (Array TexContent)) := arr.foldl (fun acc s =>
    match s with
    | #[.normal "and"] => acc.push #[]
    | _ => acc.modify (acc.size - 1) (Array.push · s)) #[#[]]
  arr2.filterMap fun x =>
    let ret := getName x
=======
def getNames : Parser (Array (String × String)) := do
  let arr ← getNameAux
  let arr2 : Array (Array String) := arr.foldl (fun acc s =>
    if s = "and" then
      acc.push #[]
    else
      acc.modify (acc.size - 1) (Array.push · s)) #[#[]]
  return arr2.filterMap fun arr =>
    let ret := getName arr
>>>>>>> 3ed65a5e
    if ret.1.isEmpty && ret.2.isEmpty then .none else .some ret

/-- Strip diacritics from a character. -/
def stripDiacritics (c : Char) : Char :=
  match c with
  | 'œ' => 'o' | 'Œ' => 'O'
  | 'æ' => 'a' | 'Æ' => 'A'
  | 'å' => 'a' | 'Å' => 'A'
  | 'ø' => 'o' | 'Ø' => 'O'
  | 'ł' => 'l' | 'Ł' => 'L'
  | 'ı' => 'i'
  | 'ȷ' => 'j'
  | '\u00DF' => 's' | '\u1E9E' => 'S'
  | _ =>
    let s := getCanonicalDecomposition c
    s.get? (s.find fun c => getCanonicalCombiningClass c == 0) |>.getD c

/-- Strip diacritics from a string. -/
def stripDiacriticsFromString (s : String) : String :=
  s.toList.toArray.map stripDiacritics |>.filter (not <| GeneralCategory.isMark ·)
    |>.toList |> String.mk

/-- Get the array of alphabets of a string after stripping diacritics. -/
def getAlphabets (s : String) : Array Char :=
  s.toList.toArray.map stripDiacritics |>.filter isAlphabetic

/-- Check if a string is an upper case Roman numerals.
It does not check the validity of the number, for example, it accepts `IXIX`. -/
def isUppercaseRomanNumerals (s : String) : Bool :=
  not s.isEmpty && s.all fun c =>
    match c with
    | 'I' | 'V' | 'X' | 'L' | 'C' | 'D' | 'M' => true
    | _ => false

/-- Input a last name string without TeX commands, braces
and math equations, already split by spaces and comma,
return `(oneLetterAbbr, threeLetterAbbr)` of the last name.
Note that they are not necessarily of one-letter and
three-letter; they are if the last name contains no spaces and with only one uppercase letter.
The logic is:

First, if there are more than one items, remove all items which are upper case Roman numerals.
For example, this removes "III" in "Gerth III".

1. If the number of items is not exactly one, then both of the abbreviations are the concatenation
   of the first alphabets of each item.
2. Otherwise, if there are exactly two uppercase alphabets and there is exactly one alphabet
   between them, then both of the abbreviations are these three alphabets.
   For example, `McCrimmon => McC`.
3. Otherwise, if there are at least two uppercase alphabets, then both of the abbreviations are
   the concatenation of uppercase alphabets.
   For example, `Heath-Brown => HB`.
4. Otherwise, the abbreviations are the first one and three alphabets of the last name,
   respectively.
-/
def getLastNameAbbr (arr : Array String) : String × String :=
  let arr := if arr.size ≤ 1 then arr else arr.filter (not <| isUppercaseRomanNumerals ·)
  match arr with
  | #[] => ("", "")
  | #[s] =>
    let s := getAlphabets s
    let arr : Array Nat := s.zipWithIndex.filterMap fun x =>
      if isUppercase x.1 then .some x.2 else .none
    if arr.size = 2 ∧ arr[0]! + 2 = arr[1]! then
      let s := s.toSubarray.drop arr[0]! |>.take 3 |>.toArray.toList |> String.mk
      (s, s)
    else if arr.size ≥ 2 then
      let s := arr.map s.get! |>.toList |> String.mk
      (s, s)
    else
      let s := String.mk s.toList
      (s.take 1, s.take 3)
  | _ =>
    let s := arr.filterMap (getAlphabets · |>.get? 0) |>.toList |> String.mk
    (s, s)

/-- Represents the name of a person in bibtex author field. -/
structure BibtexName where
  /-- The first name. -/
  firstName : Array (Array TexContent)
  /-- The last name. -/
  lastName : Array (Array TexContent)
  /-- The first name without TeX commands, braces and diacritics,
  all letters converted to uppercase. -/
  firstNameWithoutDiacritics : String
  /-- The last name without TeX commands, braces and diacritics,
  all letters converted to uppercase. -/
  lastNameWithoutDiacritics : String
  /-- The one-letter abbreviation of the last name, which is used if a bibitem has at least
  two authors. Note that this is not necessarily of one-letter;
  it is if the last name contains no spaces and with only one uppercase letter. -/
  oneLetterAbbr : String
  /-- The three-letter abbreviation of the last name, which is used if a bibitem has exactly
  one author. Note that this is not necessarily of three-letter;
  it is if the last name contains no spaces and with only one uppercase letter. -/
  threeLetterAbbr : String
deriving Repr

namespace BibtexName

/-- Convert a `BibtexName` to `Firstname Lastname` with TeX commands and braces.
This is not necessarily identical to the original input. -/
def toString (x : BibtexName) : String :=
  let g (arr : Array (Array TexContent)) : String :=
    " ".intercalate (arr.map TexContent.toStringArray |>.toList)
  g <| x.firstName ++ x.lastName

def toStringArray (arr : Array BibtexName) : String :=
  " and ".intercalate (arr.map toString |>.filter (not ·.isEmpty) |>.toList)

/-- Convert a `BibtexName` to `Firstname Lastname` without TeX commands and braces. -/
def toPlaintext (x : BibtexName) : String :=
  let g (arr : Array (Array TexContent)) : String :=
    " ".intercalate (arr.map TexContent.toPlaintextArray |>.toList)
  g <| x.firstName ++ x.lastName

def toPlaintextArray (arr : Array BibtexName) : String :=
  ", ".intercalate (arr.map toString |>.filter (not ·.isEmpty) |>.toList)

/-- Convert a `BibtexName` to `Firstname Lastname` of HTML form. -/
def toHtml (x : BibtexName) : Array Xml.Content :=
  let g (arr : Array (Array TexContent)) : Array Xml.Content :=
    arr.foldl (fun acc s =>
      let t := TexContent.toHtmlArray s
      acc ++ (if acc.isEmpty || t.isEmpty then #[] else #[.Character " "]) ++ t) #[]
  g <| x.firstName ++ x.lastName

def toHtmlArray (arr : Array BibtexName) : Array Xml.Content :=
  arr.foldl (fun acc s =>
    let t := s.toHtml
    acc ++ (if acc.isEmpty || t.isEmpty then #[] else #[.Character ", "]) ++ t) #[]

end BibtexName

/-- Process the first name and last name, produce abbreviations of the last name. -/
def processName (s : Array (Array TexContent) × Array (Array TexContent)) : BibtexName :=
  let g (arr : Array (Array TexContent)) : String :=
    " ".intercalate (arr.map TexContent.toPlaintextArray |>.toList)
  let abbr := getLastNameAbbr <| s.2.map TexContent.toPlaintextArray
  {
    firstName := s.1
    lastName := s.2
    firstNameWithoutDiacritics := stripDiacriticsFromString (g s.1) |>.map getUpperChar
    lastNameWithoutDiacritics := stripDiacriticsFromString (g s.2) |>.map getUpperChar
    oneLetterAbbr := abbr.1
    threeLetterAbbr := abbr.2
  }

/-- Input an array of `TexContent`, return an array of `BibtexName`. -/
def processNames (arr: Array TexContent) : Array BibtexName :=
  arr |> getNames |>.map processName

end BibtexQuery.Name<|MERGE_RESOLUTION|>--- conflicted
+++ resolved
@@ -21,7 +21,6 @@
 
 -/
 
-<<<<<<< HEAD
 open Lean Unicode BibtexQuery.TexDiacritics
 
 namespace BibtexQuery.Name
@@ -38,59 +37,6 @@
       acc.modify (acc.size - 1) (Array.push · s)) #[#[]] |>.filter (not ·.isEmpty)
 
 /-- Input a name string already split by " " and ",", return `(Firstname, Lastname)`.
-=======
-open Lean Std.Internal.Parsec Std.Internal.Parsec.String Unicode BibtexQuery.TexDiacritics
-
-namespace BibtexQuery.Name
-
-partial def getNameBracedAux : Parser String := do
-  let doOne : Parser (Option String) := fun it =>
-    if it.hasNext then
-      match it.curr with
-      | '{' => (.some <$> bracedContent getNameBracedAux) it
-      | '}' => .success it .none
-      | _ => (.some <$> normalChars) it
-    else
-      .success it .none
-  return String.join (← manyOptions doOne).toList
-
-def normalCharWithoutSpaceOrComma : Parser Char := satisfy fun c =>
-  match c with
-  | '\\' | '$' | '{' | '}' | ' ' | '\t' | '\r' | '\n' | ',' => false
-  | _ => true
-
-def normalCharsWithoutSpaceOrComma : Parser String := do
-  let s ← many1Chars normalCharWithoutSpaceOrComma
-  pure <| replaceChars s
-
-/-- Input a bibtex name string without TeX commands
-and math equations, split the string by " " and ",". -/
-def getNameAux : Parser (Array String) := do
-  let doOne' : Parser (Option String) := fun it =>
-    if it.hasNext then
-      match it.curr with
-      | '{' => (.some <$> bracedContent getNameBracedAux) it
-      | '}' | ' ' | '\t' | '\r' | '\n' | ',' => .success it .none
-      | _ => (.some <$> normalCharsWithoutSpaceOrComma) it
-    else
-      .success it .none
-  let doOne : Parser (Option String) := fun it =>
-    if it.hasNext then
-      match it.curr with
-      | '}' => .success it .none
-      | ' ' | '\t' | '\r' | '\n' => (.some <$> ws') it
-      | ',' => .success it.next ","
-      | _ => ((.some <| String.join ·.toList) <$> manyOptions doOne') it
-    else
-      .success it .none
-  let arr ← manyOptions doOne
-  return arr.filterMap fun s =>
-    let t := s.trim
-    if t.isEmpty then .none else .some t
-
-/-- Input a name string already split by spaces and comma,
-return `(Firstname, Lastname)`.
->>>>>>> 3ed65a5e
 The braces in the name are preserved. The logic is:
 
 1. If there is a "," in the array, then the items before the first "," are the last name,
@@ -117,7 +63,6 @@
 
 /-- Input an array of `TexContent`, return an array of `(Firstname, Lastname)`.
 The braces in the name are preserevd. -/
-<<<<<<< HEAD
 def getNames (arr : Array TexContent) :
     Array (Array (Array TexContent) × Array (Array TexContent)) :=
   let arr := getNameAux arr
@@ -127,17 +72,6 @@
     | _ => acc.modify (acc.size - 1) (Array.push · s)) #[#[]]
   arr2.filterMap fun x =>
     let ret := getName x
-=======
-def getNames : Parser (Array (String × String)) := do
-  let arr ← getNameAux
-  let arr2 : Array (Array String) := arr.foldl (fun acc s =>
-    if s = "and" then
-      acc.push #[]
-    else
-      acc.modify (acc.size - 1) (Array.push · s)) #[#[]]
-  return arr2.filterMap fun arr =>
-    let ret := getName arr
->>>>>>> 3ed65a5e
     if ret.1.isEmpty && ret.2.isEmpty then .none else .some ret
 
 /-- Strip diacritics from a character. -/
